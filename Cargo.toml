[workspace]
members = ["crates/*"]
resolver = "2"

[workspace.package]
version = "0.61.0"
authors = ["Chrislearn Young <chrislearn@hotmail.com>"]
edition = "2021"
rust-version = "1.70"
description = """
Salvo is a powerful web framework that can make your work easier.
"""
homepage = "https://salvo.rs"
repository = "https://github.com/salvo-rs/salvo"
documentation = "https://docs.rs/salvo/"
readme = "./README.md"
keywords = ["http", "async", "web", "framework", "server"]
license = "MIT OR Apache-2.0"
categories = ["web-programming::http-server", "web-programming::websocket", "network-programming", "asynchronous"]

[workspace.dependencies]
salvo_macros = { version = "0.60.0", path = "crates/macros", default-features = false }
salvo_core = { version = "0.60.0", path = "crates/core", default-features = false }
salvo_extra = { version = "0.60.0", path = "crates/extra", default-features = false }
salvo-compression = { version = "0.60.0", path = "crates/compression", default-features = false }
salvo-cache = { version = "0.60.0", path = "crates/cache", default-features = false }
salvo-cors = { version = "0.60.0", path = "crates/cors", default-features = false }
salvo-csrf = { version = "0.60.0", path = "crates/csrf", default-features = false }
salvo-flash = { version = "0.60.0", path = "crates/flash", default-features = false }
salvo-http3 = { version = "0.0.5", default-features = false }
salvo-jwt-auth = { version = "0.60.0", path = "crates/jwt-auth", default-features = false }
salvo-oapi = { version = "0.60.0", path = "./crates/oapi", default-features = false }
salvo-oapi-macros = { version = "0.60.0", path = "crates/oapi-macros", default-features = false }
salvo-otel = { version = "0.60.0", path = "crates/otel", default-features = false }
salvo-proxy = { version = "0.60.0", path = "crates/proxy", default-features = false }
salvo-rate-limiter = { version = "0.60.0", path = "crates/rate-limiter", default-features = false }
salvo-serve-static = { version = "0.60.0", path = "crates/serve-static", default-features = false }
salvo-session = { version = "0.60.0", path = "crates/session", default-features = false }

aead = "0.5"
aes-gcm = "0.10"
anyhow = "1"
async-session = "3"
async-trait = "0.1"
assert-json-diff = "2"
base64 = "0.21"
bson = "2"
bytes = "1"
bcrypt = "0.15"
cookie = "0.18"
chacha20poly1305 = "0.10"
chrono = "0.4"
cruet = "0.14"
encoding_rs = "0.8"
email_address = "0.2"
enumflags2 = "0.7"
etag = "4"
eyre = "0.6"
fastrand = "2"
form_urlencoded = "1"
futures-channel = "0.3"
futures-util = { version = "0.3", default-features = false }
headers = "0.4"
http = "1"
http-body-util = "0.1"
hmac = "0.12"
hex = "0.4"
hostname-validator = "1"
hyper = { version = "1", features = ["full"] }
hyper-util = { version = "0.1.1", default-features = true }
hyper-tls = "0.6"
indexmap = "2"
inventory = "0.3"
jsonwebtoken = "9.1"
mime = "0.3"
mime-infer = "3"
moka = "0.12"
multer = "2"
multimap = "0.9"
native-tls = "0.2"
nix = { version = "0.27", default-features = false }
once_cell = "1"
openssl = "0.10"
opentelemetry-http = { version = "0.10", default-features = false }
opentelemetry-semantic-conventions = { version = "0.13", default-features = false }
opentelemetry-prometheus = { version = "0.14", default-features = false }
opentelemetry = { version = "0.21", default-features = false }
parking_lot = "0.12"
path-slash = "0.2"
percent-encoding = "2"
pin-project = "1"
proc-macro-crate = "2"
proc-macro-error = "1"
proc-macro2 = "1"
quinn = { version = "0.10", default-features = false }
quote = "1"
rand = "0.8"
rcgen = "0.11"
regex = "1"
ring = "0.17"
rust_decimal = "1"
<<<<<<< HEAD
rustls = "0.22"
rustls-pemfile = "2"
rust-embed = { version = ">= 6, <= 8" }
=======
rustls = "0.21"
rustls-pemfile = "1"
rust-embed = { version = ">= 6, <= 9" }
salvo-utils = { version = "0.0.6", default-features = true }
salvo_macros = { version = "0.61.0", path = "crates/macros", default-features = false }
salvo_core = { version = "0.61.0", path = "crates/core", default-features = false }
salvo_extra = { version = "0.61.0", path = "crates/extra", default-features = false }
salvo-compression = { version = "0.61.0", path = "crates/compression", default-features = false }
salvo-cache = { version = "0.61.0", path = "crates/cache", default-features = false }
salvo-cors = { version = "0.61.0", path = "crates/cors", default-features = false }
salvo-csrf = { version = "0.61.0", path = "crates/csrf", default-features = false }
salvo-flash = { version = "0.61.0", path = "crates/flash", default-features = false }
salvo-http3 = { version = "0.0.4", default-features = false }
salvo-jwt-auth = { version = "0.61.0", path = "crates/jwt-auth", default-features = false }
salvo-oapi = { version = "0.61.0", path = "./crates/oapi", default-features = false }
salvo-oapi-macros = { version = "0.61.0", path = "crates/oapi-macros", default-features = false }
salvo-otel = { version = "0.61.0", path = "crates/otel", default-features = false }
salvo-proxy = { version = "0.61.0", path = "crates/proxy", default-features = false }
salvo-rate-limiter = { version = "0.61.0", path = "crates/rate-limiter", default-features = false }
salvo-serve-static = { version = "0.61.0", path = "crates/serve-static", default-features = false }
salvo-session = { version = "0.61.0", path = "crates/session", default-features = false }
>>>>>>> 59a6b13a
serde = "1"
serde_json = "1"
serde-xml-rs = "0.6"
serde_urlencoded = "0.7"
serde_yaml = "0.9"
sha2 = "0.10"
smallvec = "1"
syn = "2"
sync_wrapper = "0.1"
tempfile = "3"
thiserror = "1"
time = "0.3"
tokio = "1"
tokio-native-tls = "0.3"
tokio-rustls = "0.25"
tokio-openssl = "0.6"
tokio-stream = { version = "0.1", default-features = false }
tokio-tungstenite = { version = "0.21", default-features = false }
tokio-util = "0.7"
tower = { version = "0.4", default-features = false }
tracing-subscriber = { version = "0.3" }
tracing = "0.1"
tracing-test = "0.2.1"
ulid = { version = "1", default-features = false }
url = "2"
uuid = "1"
x509-parser = "0.15"

# Compress
brotli = { version = "3.3", default-features = false }
flate2 = { version = "1.0", default-features = false }
zstd = { version = "0.13", default-features = false }<|MERGE_RESOLUTION|>--- conflicted
+++ resolved
@@ -99,33 +99,9 @@
 regex = "1"
 ring = "0.17"
 rust_decimal = "1"
-<<<<<<< HEAD
 rustls = "0.22"
 rustls-pemfile = "2"
 rust-embed = { version = ">= 6, <= 8" }
-=======
-rustls = "0.21"
-rustls-pemfile = "1"
-rust-embed = { version = ">= 6, <= 9" }
-salvo-utils = { version = "0.0.6", default-features = true }
-salvo_macros = { version = "0.61.0", path = "crates/macros", default-features = false }
-salvo_core = { version = "0.61.0", path = "crates/core", default-features = false }
-salvo_extra = { version = "0.61.0", path = "crates/extra", default-features = false }
-salvo-compression = { version = "0.61.0", path = "crates/compression", default-features = false }
-salvo-cache = { version = "0.61.0", path = "crates/cache", default-features = false }
-salvo-cors = { version = "0.61.0", path = "crates/cors", default-features = false }
-salvo-csrf = { version = "0.61.0", path = "crates/csrf", default-features = false }
-salvo-flash = { version = "0.61.0", path = "crates/flash", default-features = false }
-salvo-http3 = { version = "0.0.4", default-features = false }
-salvo-jwt-auth = { version = "0.61.0", path = "crates/jwt-auth", default-features = false }
-salvo-oapi = { version = "0.61.0", path = "./crates/oapi", default-features = false }
-salvo-oapi-macros = { version = "0.61.0", path = "crates/oapi-macros", default-features = false }
-salvo-otel = { version = "0.61.0", path = "crates/otel", default-features = false }
-salvo-proxy = { version = "0.61.0", path = "crates/proxy", default-features = false }
-salvo-rate-limiter = { version = "0.61.0", path = "crates/rate-limiter", default-features = false }
-salvo-serve-static = { version = "0.61.0", path = "crates/serve-static", default-features = false }
-salvo-session = { version = "0.61.0", path = "crates/session", default-features = false }
->>>>>>> 59a6b13a
 serde = "1"
 serde_json = "1"
 serde-xml-rs = "0.6"
