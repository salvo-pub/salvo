--- conflicted
+++ resolved
@@ -19,14 +19,9 @@
 
 [features]
 default = ["full"]
-<<<<<<< HEAD
-full = ["authorization", "jwt-auth", "compression", "cors", "csrf", "logging", "proxy", "serve-static", "sse", "session", "size-limiter", "timeout", "ws"]
+full = ["affix", "authorization", "jwt-auth", "compression", "cors", "csrf", "logging", "proxy", "serve-static", "sse", "session", "size-limiter", "timeout", "ws"]
+affix = []
 authorization = ["base64"]
-=======
-full = ["affix", "basic-auth", "jwt-auth", "compression", "cors", "csrf", "logging", "proxy", "serve-static", "sse", "session", "size-limiter", "timeout", "ws"]
-affix = []
-basic-auth = ["base64"]
->>>>>>> b3c69120
 jwt-auth = ["jsonwebtoken", "once_cell", "serde"]
 compression = ["async-compression", "bytes", "tokio", "tokio-stream", "tokio-util", "tracing"]
 cors = ["tracing"]
