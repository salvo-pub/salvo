--- conflicted
+++ resolved
@@ -203,24 +203,12 @@
 impl ToTokens for Description<'_> {
     fn to_tokens(&self, tokens: &mut TokenStream) {
         match self {
-<<<<<<< HEAD
-            Self::Value(value) => tokens.extend(quote! {
-                .description(Some(#value))
-            }),
-=======
             Self::Value(value) => value.to_tokens(tokens),
->>>>>>> 69080316
             Self::Vec(vec) => {
                 let description = vec.join("\n\n");
 
                 if !description.is_empty() {
-<<<<<<< HEAD
-                    tokens.extend(quote! {
-                        .description(Some(#description))
-                    })
-=======
                     description.to_tokens(tokens)
->>>>>>> 69080316
                 }
             }
         }
@@ -236,17 +224,8 @@
 impl ToTokens for Summary<'_> {
     fn to_tokens(&self, tokens: &mut TokenStream) {
         match self {
-<<<<<<< HEAD
-            Self::Value(value) => tokens.extend(quote! {
-                .summary(Some(#value))
-            }),
-            Self::Str(str) if !str.is_empty() => tokens.extend(quote! {
-                .summary(Some(#str))
-            }),
-=======
             Self::Value(value) => value.to_tokens(tokens),
             Self::Str(str) if !str.is_empty() => str.to_tokens(tokens),
->>>>>>> 69080316
             _ => (),
         }
     }
