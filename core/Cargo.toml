[package]
name = "salvo_core"
<<<<<<< HEAD
version = "0.28.0"
authors = [
  "Chrislearn Young <chrislearn@hotmail.com>",
  "driftluo <driftluo@foxmail.com>",
]
=======
version = "0.29.1"
authors = ["Chrislearn Young <chrislearn@hotmail.com>", "driftluo <driftluo@foxmail.com>"]
>>>>>>> 415a3269
edition = "2021"
description = """
Salvo is a powerful and simplest web server framework in Rust world.
"""
homepage = "https://salvo.rs"
repository = "https://github.com/salvo-rs/salvo"
readme = "../README.md"
keywords = ["salvo", "web", "framework", "server"]
license = "MIT OR Apache-2.0"
categories = [
  "network-programming",
  "asynchronous",
  "web-programming::http-server",
  "web-programming::websocket",
]

[package.metadata.docs.rs]
all-features = true
rustdoc-args = ["--cfg", "docsrs"]

[features]
<<<<<<< HEAD
default = ["test"]
full = ["acme", "anyhow", "native-tls", "openssl", "rustls", "test", "unix"]
openssl = ["tls_openssl"]
rustls = ["pin-project-lite", "rustls-pemfile", "tokio-rustls"]
native-tls = ["pin-project-lite", "tokio-native-tls"]
unix = []
test = [
  "async-compression",
  "base64",
  "encoding_rs",
  "serde_urlencoded",
  "url",
  "tokio/macros",
]
acme = [
  "base64",
  "hyper/client",
  "hyper-rustls",
  "rcgen",
  "ring",
  "x509-parser",
  "tokio-rustls",
  "rustls-pemfile",
]
=======
default = ["cookie", "test"]
full = ["rustls", "anyhow"]
cookie = ["dep:cookie"]
rustls = ["dep:tokio-rustls", "dep:rustls-pemfile", "dep:pin-project-lite"]
native-tls = ["dep:tokio-native-tls", "dep:pin-project-lite"]
unix = []
test = ["dep:async-compression", "dep:base64", "dep:encoding_rs", "dep:serde_urlencoded", "dep:url", "tokio/macros"]
acme = ["dep:base64", "hyper/client", "dep:hyper-rustls", "dep:rcgen", "dep:ring", "dep:x509-parser", "dep:tokio-rustls", "dep:rustls-pemfile"]
>>>>>>> 415a3269

[dependencies]
Inflector = "0.11"
anyhow = { version = "1", optional = true }
async-compression = { version = "0.3", features = [
  "brotli",
  "deflate",
  "gzip",
  "tokio",
], optional = true }
async-recursion = "1"
async-trait = "0.1"
base64 = { version = "0.13", optional = true }
bytes = "1"
cookie = { version = "0.16", features = ["percent-encode"], optional = true }
encoding_rs = { version = "0.8", optional = true }
enumflags2 = "0.7"
fastrand = "1.5"
form_urlencoded = "1"
futures-util = { version = "0.3", default-features = false, features = ["io"] }
headers = "0.3"
http = "0.2"
hyper = { version = "0.14", features = [
  "stream",
  "server",
  "http1",
  "http2",
  "tcp",
  "client",
] }
hyper-rustls = { version = "0.23", optional = true }
mime = "0.3"
mime_guess = "2"
multer = "2"
multimap = { version = "0.8", features = ["serde"] }
once_cell = "1"
parking_lot = "0.12"
percent-encoding = "2"
pin-project-lite = { version = "0.2", optional = true }
rcgen = { version = "0.9", optional = true }
regex = "1"
ring = { version = "0.16", optional = true }
rustls-pemfile = { version = "1.0", optional = true }
salvo_macros = { version = "0.29.1", path = "../macros" }
serde = { version = "1", features = ["derive"] }
serde_json = { version = "1", features = ["raw_value"] }
serde_urlencoded = { version = "0.7", optional = true }
tempfile = "3"
textnonce = "1"
thiserror = "1"
tls_openssl = { version = "0.10", package = "openssl", optional = true }
tokio = { version = "1", features = ["fs", "rt-multi-thread"] }
tokio-native-tls = { version = "0.3", optional = true }
tokio-rustls = { version = "0.23", optional = true }
tokio-openssl = { version = "0.6", optional = true }
tokio-stream = { version = "0.1", default-features = false }
tracing = "0.1"
url = { version = "2", optional = true }
x509-parser = { version = "0.14", optional = true }

[dev-dependencies]
reqwest = { version = "0.11", features = ["json"] }<|MERGE_RESOLUTION|>--- conflicted
+++ resolved
@@ -1,15 +1,7 @@
 [package]
 name = "salvo_core"
-<<<<<<< HEAD
-version = "0.28.0"
-authors = [
-  "Chrislearn Young <chrislearn@hotmail.com>",
-  "driftluo <driftluo@foxmail.com>",
-]
-=======
 version = "0.29.1"
 authors = ["Chrislearn Young <chrislearn@hotmail.com>", "driftluo <driftluo@foxmail.com>"]
->>>>>>> 415a3269
 edition = "2021"
 description = """
 Salvo is a powerful and simplest web server framework in Rust world.
@@ -31,32 +23,6 @@
 rustdoc-args = ["--cfg", "docsrs"]
 
 [features]
-<<<<<<< HEAD
-default = ["test"]
-full = ["acme", "anyhow", "native-tls", "openssl", "rustls", "test", "unix"]
-openssl = ["tls_openssl"]
-rustls = ["pin-project-lite", "rustls-pemfile", "tokio-rustls"]
-native-tls = ["pin-project-lite", "tokio-native-tls"]
-unix = []
-test = [
-  "async-compression",
-  "base64",
-  "encoding_rs",
-  "serde_urlencoded",
-  "url",
-  "tokio/macros",
-]
-acme = [
-  "base64",
-  "hyper/client",
-  "hyper-rustls",
-  "rcgen",
-  "ring",
-  "x509-parser",
-  "tokio-rustls",
-  "rustls-pemfile",
-]
-=======
 default = ["cookie", "test"]
 full = ["rustls", "anyhow"]
 cookie = ["dep:cookie"]
@@ -65,7 +31,6 @@
 unix = []
 test = ["dep:async-compression", "dep:base64", "dep:encoding_rs", "dep:serde_urlencoded", "dep:url", "tokio/macros"]
 acme = ["dep:base64", "hyper/client", "dep:hyper-rustls", "dep:rcgen", "dep:ring", "dep:x509-parser", "dep:tokio-rustls", "dep:rustls-pemfile"]
->>>>>>> 415a3269
 
 [dependencies]
 Inflector = "0.11"
@@ -88,14 +53,7 @@
 futures-util = { version = "0.3", default-features = false, features = ["io"] }
 headers = "0.3"
 http = "0.2"
-hyper = { version = "0.14", features = [
-  "stream",
-  "server",
-  "http1",
-  "http2",
-  "tcp",
-  "client",
-] }
+hyper = { version = "0.14", features = ["stream", "server", "http1", "http2", "tcp", "client"] }
 hyper-rustls = { version = "0.23", optional = true }
 mime = "0.3"
 mime_guess = "2"
